--- conflicted
+++ resolved
@@ -1513,38 +1513,10 @@
 		bc->ODIN_WINDOWS_SUBSYSTEM = windows_subsystem_names[Windows_Subsystem_CONSOLE];
 	}
 
-<<<<<<< HEAD
-	// NOTE(zangent): The linker flags to set the build architecture are different
-	// across OSs. It doesn't make sense to allocate extra data on the heap
-	// here, so I just #defined the linker flags to keep things concise.
-	if (bc->metrics.arch == TargetArch_amd64) {
-		switch (bc->metrics.os) {
-		case TargetOs_windows:
-			bc->link_flags = str_lit("/machine:x64 ");
-			break;
-		case TargetOs_darwin:
-			bc->link_flags = str_lit("-arch x86_64 ");
-			break;
-		case TargetOs_linux:
-			bc->link_flags = str_lit("-arch x86-64 ");
-			break;
-		case TargetOs_freebsd:
-			bc->link_flags = str_lit("-arch x86-64 ");
-			break;
-		case TargetOs_openbsd:
-			bc->link_flags = str_lit("-arch x86-64 ");
-			break;
-		case TargetOs_netbsd:
-			bc->link_flags = str_lit("-arch x86-64 ");
-			break;
-		case TargetOs_haiku:
-			bc->link_flags = str_lit("-arch x86-64 ");
-=======
 	if (metrics->os == TargetOs_darwin && subtarget == Subtarget_iOS) {
 		switch (metrics->arch) {
 		case TargetArch_arm64:
 			bc->metrics.target_triplet = str_lit("arm64-apple-ios");
->>>>>>> f745fff6
 			break;
 		case TargetArch_amd64:
 			bc->metrics.target_triplet = str_lit("x86_64-apple-ios");
