--- conflicted
+++ resolved
@@ -108,18 +108,12 @@
 	buf8: [4*BUF_SIZE]u8
 
 	for n < len(b) && err == 0 {
-<<<<<<< HEAD
-		min_read := max(min(len(b), 4), len(b)/4)
-		max_read := u32(min(BUF_SIZE, min_read))
-		
-=======
 		min_read := max(len(b)/4, 1 if len(b) > 0 else 0)
 		max_read := u32(min(BUF_SIZE, min_read))
 		if max_read == 0 {
 			break
 		}
-
->>>>>>> 7681c43b
+		
 		single_read_length: u32
 		ok := win32.ReadConsoleW(handle, &buf16[0], max_read, &single_read_length, nil)
 		if !ok {
