--- conflicted
+++ resolved
@@ -267,20 +267,13 @@
 	@(link_name="write")            _unix_write         :: proc(fd: Handle, buf: rawptr, size: c.size_t) -> c.ssize_t ---;
 	@(link_name="lseek64")          _unix_seek          :: proc(fd: Handle, offset: i64, whence: c.int) -> i64 ---;
 	@(link_name="gettid")           _unix_gettid        :: proc() -> u64 ---;
-<<<<<<< HEAD
 	@(link_name="getpagesize")      _unix_getpagesize   :: proc() -> i32 ---;
 	@(link_name="stat64")           _unix_stat          :: proc(path: cstring, stat: ^Stat) -> int ---;
 	@(link_name="fstat")            _unix_fstat         :: proc(fd: Handle, stat: ^Stat) -> int ---;
 	@(link_name="access")           _unix_access        :: proc(path: cstring, mask: int) -> int ---;
-=======
-	@(link_name="getpagesize")      _unix_getpagesize   :: proc() -> c.int ---;
-	@(link_name="stat")             _unix_stat          :: proc(path: cstring, stat: ^Stat) -> c.int ---;
-	@(link_name="fstat")            _unix_fstat         :: proc(fd: Handle, stat: ^Stat) -> c.int ---;
-	@(link_name="access")           _unix_access        :: proc(path: cstring, mask: c.int) -> c.int ---;
->>>>>>> 2fe0eaf2
-
-	@(link_name="malloc")           _unix_malloc        :: proc(size: c.size_t) -> rawptr ---;
-	@(link_name="calloc")           _unix_calloc        :: proc(num, size: c.size_t) -> rawptr ---;
+
+	@(link_name="malloc")           _unix_malloc        :: proc(size: int) -> rawptr ---;
+	@(link_name="calloc")           _unix_calloc        :: proc(num, size: int) -> rawptr ---;
 	@(link_name="free")             _unix_free          :: proc(ptr: rawptr) ---;
 	@(link_name="realloc")          _unix_realloc       :: proc(ptr: rawptr, size: c.size_t) -> rawptr ---;
 	@(link_name="getenv")           _unix_getenv        :: proc(cstring) -> cstring ---;
